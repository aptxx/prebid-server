--- conflicted
+++ resolved
@@ -99,11 +99,8 @@
 		&adscert.NilSigner{},
 		macros.NewStringIndexBasedReplacer(),
 		nil,
-<<<<<<< HEAD
+		singleFormatBidders,
 		&exchange.NilGeoLocationResolver{},
-=======
-		singleFormatBidders,
->>>>>>> 8c047894
 	)
 
 	endpoint, _ := NewEndpoint(
