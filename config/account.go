package config

import (
	"encoding/json"
	"fmt"
	"math"
	"strings"

	"github.com/prebid/go-gdpr/consentconstants"
	"github.com/prebid/prebid-server/v3/openrtb_ext"
	"github.com/prebid/prebid-server/v3/util/iputil"
)

// ChannelType enumerates the values of integrations Prebid Server can configure for an account
type ChannelType string

// Possible values of channel types Prebid Server can configure for an account
const (
	ChannelAMP   ChannelType = "amp"
	ChannelApp   ChannelType = "app"
	ChannelVideo ChannelType = "video"
	ChannelWeb   ChannelType = "web"
	ChannelDOOH  ChannelType = "dooh"
)

// Account represents a publisher account configuration
type Account struct {
	ID                      string                                      `mapstructure:"id" json:"id"`
	Disabled                bool                                        `mapstructure:"disabled" json:"disabled"`
	CacheTTL                DefaultTTLs                                 `mapstructure:"cache_ttl" json:"cache_ttl"`
	CCPA                    AccountCCPA                                 `mapstructure:"ccpa" json:"ccpa"`
	GDPR                    AccountGDPR                                 `mapstructure:"gdpr" json:"gdpr"`
	DebugAllow              bool                                        `mapstructure:"debug_allow" json:"debug_allow"`
	DefaultIntegration      string                                      `mapstructure:"default_integration" json:"default_integration"`
	CookieSync              CookieSync                                  `mapstructure:"cookie_sync" json:"cookie_sync"`
	Events                  Events                                      `mapstructure:"events" json:"events"` // Don't enable this feature. It is still under developmment - https://github.com/prebid/prebid-server/issues/1725
	TruncateTargetAttribute *int                                        `mapstructure:"truncate_target_attr" json:"truncate_target_attr"`
	AlternateBidderCodes    *openrtb_ext.ExtAlternateBidderCodes        `mapstructure:"alternatebiddercodes" json:"alternatebiddercodes"`
	Hooks                   AccountHooks                                `mapstructure:"hooks" json:"hooks"`
	PriceFloors             AccountPriceFloors                          `mapstructure:"price_floors" json:"price_floors"`
	Validations             Validations                                 `mapstructure:"validations" json:"validations"`
	DefaultBidLimit         int                                         `mapstructure:"default_bid_limit" json:"default_bid_limit"`
	BidAdjustments          *openrtb_ext.ExtRequestPrebidBidAdjustments `mapstructure:"bidadjustments" json:"bidadjustments"`
	Privacy                 AccountPrivacy                              `mapstructure:"privacy" json:"privacy"`
	GeoLocation             AccountGeoLocation                          `mapstructure:"geolocation" json:"geolocation"`
}

// CookieSync represents the account-level defaults for the cookie sync endpoint.
type CookieSync struct {
	DefaultLimit    *int  `mapstructure:"default_limit" json:"default_limit"`
	MaxLimit        *int  `mapstructure:"max_limit" json:"max_limit"`
	DefaultCoopSync *bool `mapstructure:"default_coop_sync" json:"default_coop_sync"`
}

// AccountCCPA represents account-specific CCPA configuration
type AccountCCPA struct {
	Enabled        *bool          `mapstructure:"enabled" json:"enabled,omitempty"`
	ChannelEnabled AccountChannel `mapstructure:"channel_enabled" json:"channel_enabled"`
}

type AccountPriceFloors struct {
	Enabled                bool              `mapstructure:"enabled" json:"enabled"`
	EnforceFloorsRate      int               `mapstructure:"enforce_floors_rate" json:"enforce_floors_rate"`
	AdjustForBidAdjustment bool              `mapstructure:"adjust_for_bid_adjustment" json:"adjust_for_bid_adjustment"`
	EnforceDealFloors      bool              `mapstructure:"enforce_deal_floors" json:"enforce_deal_floors"`
	UseDynamicData         bool              `mapstructure:"use_dynamic_data" json:"use_dynamic_data"`
	MaxRule                int               `mapstructure:"max_rules" json:"max_rules"`
	MaxSchemaDims          int               `mapstructure:"max_schema_dims" json:"max_schema_dims"`
	Fetcher                AccountFloorFetch `mapstructure:"fetch" json:"fetch"`
}

// AccountFloorFetch defines the configuration for dynamic floors fetching.
type AccountFloorFetch struct {
	Enabled       bool   `mapstructure:"enabled" json:"enabled"`
	URL           string `mapstructure:"url" json:"url"`
	Timeout       int    `mapstructure:"timeout_ms" json:"timeout_ms"`
	MaxFileSizeKB int    `mapstructure:"max_file_size_kb" json:"max_file_size_kb"`
	MaxRules      int    `mapstructure:"max_rules" json:"max_rules"`
	MaxAge        int    `mapstructure:"max_age_sec" json:"max_age_sec"`
	Period        int    `mapstructure:"period_sec" json:"period_sec"`
	MaxSchemaDims int    `mapstructure:"max_schema_dims" json:"max_schema_dims"`
	AccountID     string `mapstructure:"accountID" json:"accountID"`
}

func (pf *AccountPriceFloors) validate(errs []error) []error {
	if pf.EnforceFloorsRate < 0 || pf.EnforceFloorsRate > 100 {
		errs = append(errs, fmt.Errorf(`account_defaults.price_floors.enforce_floors_rate should be between 0 and 100`))
	}

	if pf.MaxRule < 0 || pf.MaxRule > math.MaxInt32 {
		errs = append(errs, fmt.Errorf(`account_defaults.price_floors.max_rules should be between 0 and %v`, math.MaxInt32))
	}

	if pf.MaxSchemaDims < 0 || pf.MaxSchemaDims > 20 {
		errs = append(errs, fmt.Errorf(`account_defaults.price_floors.max_schema_dims should be between 0 and 20`))
	}

	if pf.Fetcher.Period > pf.Fetcher.MaxAge {
		errs = append(errs, fmt.Errorf(`account_defaults.price_floors.fetch.period_sec should be less than account_defaults.price_floors.fetch.max_age_sec`))
	}

	if pf.Fetcher.Period < 300 {
		errs = append(errs, fmt.Errorf(`account_defaults.price_floors.fetch.period_sec should not be less than 300 seconds`))
	}

	if pf.Fetcher.MaxAge < 600 {
		errs = append(errs, fmt.Errorf(`account_defaults.price_floors.fetch.max_age_sec should not be less than 600 seconds and greater than maximum integer value`))
	}

	if !(pf.Fetcher.Timeout > 10 && pf.Fetcher.Timeout < 10000) {
		errs = append(errs, fmt.Errorf(`account_defaults.price_floors.fetch.timeout_ms should be between 10 to 10,000 miliseconds`))
	}

	if pf.Fetcher.MaxRules < 0 {
		errs = append(errs, fmt.Errorf(`account_defaults.price_floors.fetch.max_rules should be greater than or equal to 0`))
	}

	if pf.Fetcher.MaxFileSizeKB < 0 {
		errs = append(errs, fmt.Errorf(`account_defaults.price_floors.fetch.max_file_size_kb should be greater than or equal to 0`))
	}

	if !(pf.Fetcher.MaxSchemaDims >= 0 && pf.Fetcher.MaxSchemaDims < 20) {
		errs = append(errs, fmt.Errorf(`account_defaults.price_floors.fetch.max_schema_dims should not be less than 0 and greater than 20`))
	}

	return errs
}

func (pf *AccountPriceFloors) IsAdjustForBidAdjustmentEnabled() bool {
	return pf.AdjustForBidAdjustment
}

// EnabledForChannelType indicates whether CCPA is turned on at the account level for the specified channel type
// by using the channel type setting if defined or the general CCPA setting if defined; otherwise it returns nil
func (a *AccountCCPA) EnabledForChannelType(channelType ChannelType) *bool {
	if channelEnabled := a.ChannelEnabled.GetByChannelType(channelType); channelEnabled != nil {
		return channelEnabled
	}
	return a.Enabled
}

// AccountGDPR represents account-specific GDPR configuration
type AccountGDPR struct {
	Enabled        *bool          `mapstructure:"enabled" json:"enabled,omitempty"`
	ChannelEnabled AccountChannel `mapstructure:"channel_enabled" json:"channel_enabled"`
	// Array of basic enforcement vendors that is used to create the hash table so vendor names can be instantly accessed
	BasicEnforcementVendors    []string `mapstructure:"basic_enforcement_vendors" json:"basic_enforcement_vendors"`
	BasicEnforcementVendorsMap map[string]struct{}
	Purpose1                   AccountGDPRPurpose `mapstructure:"purpose1" json:"purpose1"`
	Purpose2                   AccountGDPRPurpose `mapstructure:"purpose2" json:"purpose2"`
	Purpose3                   AccountGDPRPurpose `mapstructure:"purpose3" json:"purpose3"`
	Purpose4                   AccountGDPRPurpose `mapstructure:"purpose4" json:"purpose4"`
	Purpose5                   AccountGDPRPurpose `mapstructure:"purpose5" json:"purpose5"`
	Purpose6                   AccountGDPRPurpose `mapstructure:"purpose6" json:"purpose6"`
	Purpose7                   AccountGDPRPurpose `mapstructure:"purpose7" json:"purpose7"`
	Purpose8                   AccountGDPRPurpose `mapstructure:"purpose8" json:"purpose8"`
	Purpose9                   AccountGDPRPurpose `mapstructure:"purpose9" json:"purpose9"`
	Purpose10                  AccountGDPRPurpose `mapstructure:"purpose10" json:"purpose10"`
	// Hash table of purpose configs for convenient purpose config lookup
<<<<<<< HEAD
	PurposeConfigs            map[consentconstants.Purpose]*AccountGDPRPurpose
	PurposeOneTreatment       AccountGDPRPurposeOneTreatment `mapstructure:"purpose_one_treatment" json:"purpose_one_treatment"`
	SpecialFeature1           AccountGDPRSpecialFeature      `mapstructure:"special_feature1" json:"special_feature1"`
	ConsentStringMeansInScope *bool                          `mapstructure:"consent_string_means_in_scope" json:"consent_string_means_in_scope"`
=======
	PurposeConfigs      map[consentconstants.Purpose]*AccountGDPRPurpose
	PurposeOneTreatment AccountGDPRPurposeOneTreatment `mapstructure:"purpose_one_treatment" json:"purpose_one_treatment"`
	SpecialFeature1     AccountGDPRSpecialFeature      `mapstructure:"special_feature1" json:"special_feature1"`
	EEACountries        []string                       `mapstructure:"eea_countries" json:"eea_countries"`
>>>>>>> b335bc55
}

// EnabledForChannelType indicates whether GDPR is turned on at the account level for the specified channel type
// by using the channel type setting if defined or the general GDPR setting if defined; otherwise it returns nil.
func (a *AccountGDPR) EnabledForChannelType(channelType ChannelType) *bool {
	if channelEnabled := a.ChannelEnabled.GetByChannelType(channelType); channelEnabled != nil {
		return channelEnabled
	}
	return a.Enabled
}

// FeatureOneEnforced gets the account level feature one enforced setting returning the value and whether or not it
// was set. If not set, a default value of true is returned matching host default behavior.
func (a *AccountGDPR) FeatureOneEnforced() (value, exists bool) {
	if a.SpecialFeature1.Enforce == nil {
		return true, false
	}
	return *a.SpecialFeature1.Enforce, true
}

// FeatureOneVendorException checks if the given bidder is a vendor exception.
func (a *AccountGDPR) FeatureOneVendorException(bidder openrtb_ext.BidderName) (value, exists bool) {
	if a.SpecialFeature1.VendorExceptionMap == nil {
		return false, false
	}
	_, found := a.SpecialFeature1.VendorExceptionMap[bidder]

	return found, true
}

// PurposeEnforced checks if full enforcement is turned on for a given purpose at the account level. It returns the
// enforcement strategy type and whether or not it is set on the account. If not set, a default value of true is
// returned matching host default behavior.
func (a *AccountGDPR) PurposeEnforced(purpose consentconstants.Purpose) (value, exists bool) {
	if a.PurposeConfigs[purpose] == nil {
		return true, false
	}
	if a.PurposeConfigs[purpose].EnforcePurpose == nil {
		return true, false
	}
	return *a.PurposeConfigs[purpose].EnforcePurpose, true
}

// PurposeEnforcementAlgo checks the purpose enforcement algo for a given purpose by first
// looking at the account settings, and if not set there, defaulting to the host configuration.
func (a *AccountGDPR) PurposeEnforcementAlgo(purpose consentconstants.Purpose) (value TCF2EnforcementAlgo, exists bool) {
	var c *AccountGDPRPurpose
	c, exists = a.PurposeConfigs[purpose]

	if exists && (c.EnforceAlgoID == TCF2BasicEnforcement || c.EnforceAlgoID == TCF2FullEnforcement) {
		return c.EnforceAlgoID, true
	}
	return TCF2UndefinedEnforcement, false
}

// PurposeEnforcingVendors gets the account level enforce vendors setting for a given purpose returning the value and
// whether or not it is set. If not set, a default value of true is returned matching host default behavior.
func (a *AccountGDPR) PurposeEnforcingVendors(purpose consentconstants.Purpose) (value, exists bool) {
	if a.PurposeConfigs[purpose] == nil {
		return true, false
	}
	if a.PurposeConfigs[purpose].EnforceVendors == nil {
		return true, false
	}
	return *a.PurposeConfigs[purpose].EnforceVendors, true
}

// PurposeVendorExceptions returns the vendor exception map for a given purpose.
func (a *AccountGDPR) PurposeVendorExceptions(purpose consentconstants.Purpose) (value map[string]struct{}, exists bool) {
	c, exists := a.PurposeConfigs[purpose]

	if exists && c.VendorExceptionMap != nil {
		return c.VendorExceptionMap, true
	}
	return nil, false
}

// PurposeOneTreatmentEnabled gets the account level purpose one treatment enabled setting returning the value and
// whether or not it is set. If not set, a default value of true is returned matching host default behavior.
func (a *AccountGDPR) PurposeOneTreatmentEnabled() (value, exists bool) {
	if a.PurposeOneTreatment.Enabled == nil {
		return true, false
	}
	return *a.PurposeOneTreatment.Enabled, true
}

// PurposeOneTreatmentAccessAllowed gets the account level purpose one treatment access allowed setting returning the
// value and whether or not it is set. If not set, a default value of true is returned matching host default behavior.
func (a *AccountGDPR) PurposeOneTreatmentAccessAllowed() (value, exists bool) {
	if a.PurposeOneTreatment.AccessAllowed == nil {
		return true, false
	}
	return *a.PurposeOneTreatment.AccessAllowed, true
}

// AccountGDPRPurpose represents account-specific GDPR purpose configuration
type AccountGDPRPurpose struct {
	EnforceAlgo string `mapstructure:"enforce_algo" json:"enforce_algo,omitempty"`
	// Integer representation of enforcement algo for performance improvement on compares
	EnforceAlgoID  TCF2EnforcementAlgo
	EnforcePurpose *bool `mapstructure:"enforce_purpose" json:"enforce_purpose,omitempty"`
	EnforceVendors *bool `mapstructure:"enforce_vendors" json:"enforce_vendors,omitempty"`
	// Array of vendor exceptions that is used to create the hash table VendorExceptionMap so vendor names can be instantly accessed
	VendorExceptions   []string `mapstructure:"vendor_exceptions" json:"vendor_exceptions"`
	VendorExceptionMap map[string]struct{}
}

// AccountGDPRSpecialFeature represents account-specific GDPR special feature configuration
type AccountGDPRSpecialFeature struct {
	Enforce *bool `mapstructure:"enforce" json:"enforce"`
	// Array of vendor exceptions that is used to create the hash table VendorExceptionMap so vendor names can be instantly accessed
	VendorExceptions   []openrtb_ext.BidderName `mapstructure:"vendor_exceptions" json:"vendor_exceptions"`
	VendorExceptionMap map[openrtb_ext.BidderName]struct{}
}

// AccountGDPRPurposeOneTreatment represents account-specific GDPR purpose one treatment configuration
type AccountGDPRPurposeOneTreatment struct {
	Enabled       *bool `mapstructure:"enabled"`
	AccessAllowed *bool `mapstructure:"access_allowed"`
}

// AccountChannel indicates whether a particular privacy policy (GDPR, CCPA) is enabled for each channel type
type AccountChannel struct {
	AMP   *bool `mapstructure:"amp" json:"amp,omitempty"`
	App   *bool `mapstructure:"app" json:"app,omitempty"`
	Video *bool `mapstructure:"video" json:"video,omitempty"`
	Web   *bool `mapstructure:"web" json:"web,omitempty"`
	DOOH  *bool `mapstructure:"dooh" json:"dooh,omitempty"`
}

// GetByChannelType looks up the account integration enabled setting for the specified channel type
func (a *AccountChannel) GetByChannelType(channelType ChannelType) *bool {
	var channelEnabled *bool

	switch channelType {
	case ChannelAMP:
		channelEnabled = a.AMP
	case ChannelApp:
		channelEnabled = a.App
	case ChannelVideo:
		channelEnabled = a.Video
	case ChannelWeb:
		channelEnabled = a.Web
	case ChannelDOOH:
		channelEnabled = a.DOOH
	}

	return channelEnabled
}

// AccountHooks represents account-specific hooks configuration
type AccountHooks struct {
	Modules       AccountModules    `mapstructure:"modules" json:"modules"`
	ExecutionPlan HookExecutionPlan `mapstructure:"execution_plan" json:"execution_plan"`
}

// AccountModules mapping provides account-level module configuration
// format: map[vendor_name]map[module_name]json.RawMessage
type AccountModules map[string]map[string]json.RawMessage

// ModuleConfig returns the account-level module config.
// The id argument must be passed in the form "vendor.module_name",
// otherwise an error is returned.
func (m AccountModules) ModuleConfig(id string) (json.RawMessage, error) {
	ns := strings.SplitN(id, ".", 2)
	if len(ns) < 2 {
		return nil, fmt.Errorf("ID must consist of vendor and module names separated by dot, got: %s", id)
	}

	vendor := ns[0]
	module := ns[1]
	return m[vendor][module], nil
}

type AccountPrivacy struct {
	AllowActivities *AllowActivities `mapstructure:"allowactivities" json:"allowactivities"`
	DSA             *AccountDSA      `mapstructure:"dsa" json:"dsa"`
	IPv6Config      IPv6             `mapstructure:"ipv6" json:"ipv6"`
	IPv4Config      IPv4             `mapstructure:"ipv4" json:"ipv4"`
	PrivacySandbox  PrivacySandbox   `mapstructure:"privacysandbox" json:"privacysandbox"`
}

type PrivacySandbox struct {
	TopicsDomain      string            `mapstructure:"topicsdomain"`
	CookieDeprecation CookieDeprecation `mapstructure:"cookiedeprecation"`
}

type CookieDeprecation struct {
	Enabled bool `mapstructure:"enabled"`
	TTLSec  int  `mapstructure:"ttl_sec"`
}

type AccountGeoLocation struct {
	Enabled bool `mapstructure:"enabled" json:"enabled,omitempty"`
}

func (g *AccountGeoLocation) IsGeoLocationEnabled() bool {
	return g.Enabled
}

// AccountDSA represents DSA configuration
type AccountDSA struct {
	Default         string `mapstructure:"default" json:"default"`
	DefaultUnpacked *openrtb_ext.ExtRegsDSA
	GDPROnly        bool `mapstructure:"gdpr_only" json:"gdpr_only"`
}

type IPv6 struct {
	AnonKeepBits int `mapstructure:"anon_keep_bits" json:"anon_keep_bits"`
}

type IPv4 struct {
	AnonKeepBits int `mapstructure:"anon_keep_bits" json:"anon_keep_bits"`
}

func (ip *IPv6) Validate(errs []error) []error {
	if ip.AnonKeepBits > iputil.IPv6BitSize || ip.AnonKeepBits < 0 {
		err := fmt.Errorf("bits cannot exceed %d in ipv6 address, or be less than 0", iputil.IPv6BitSize)
		errs = append(errs, err)
	}
	return errs
}

func (ip *IPv4) Validate(errs []error) []error {
	if ip.AnonKeepBits > iputil.IPv4BitSize || ip.AnonKeepBits < 0 {
		err := fmt.Errorf("bits cannot exceed %d in ipv4 address, or be less than 0", iputil.IPv4BitSize)
		errs = append(errs, err)
	}
	return errs
}<|MERGE_RESOLUTION|>--- conflicted
+++ resolved
@@ -157,17 +157,11 @@
 	Purpose9                   AccountGDPRPurpose `mapstructure:"purpose9" json:"purpose9"`
 	Purpose10                  AccountGDPRPurpose `mapstructure:"purpose10" json:"purpose10"`
 	// Hash table of purpose configs for convenient purpose config lookup
-<<<<<<< HEAD
 	PurposeConfigs            map[consentconstants.Purpose]*AccountGDPRPurpose
 	PurposeOneTreatment       AccountGDPRPurposeOneTreatment `mapstructure:"purpose_one_treatment" json:"purpose_one_treatment"`
 	SpecialFeature1           AccountGDPRSpecialFeature      `mapstructure:"special_feature1" json:"special_feature1"`
+	EEACountries              []string                       `mapstructure:"eea_countries" json:"eea_countries"`
 	ConsentStringMeansInScope *bool                          `mapstructure:"consent_string_means_in_scope" json:"consent_string_means_in_scope"`
-=======
-	PurposeConfigs      map[consentconstants.Purpose]*AccountGDPRPurpose
-	PurposeOneTreatment AccountGDPRPurposeOneTreatment `mapstructure:"purpose_one_treatment" json:"purpose_one_treatment"`
-	SpecialFeature1     AccountGDPRSpecialFeature      `mapstructure:"special_feature1" json:"special_feature1"`
-	EEACountries        []string                       `mapstructure:"eea_countries" json:"eea_countries"`
->>>>>>> b335bc55
 }
 
 // EnabledForChannelType indicates whether GDPR is turned on at the account level for the specified channel type
